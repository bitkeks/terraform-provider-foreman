package api

import (
	"bytes"
	"context"
	"encoding/json"
	"errors"
	"fmt"
	"github.com/terraform-coop/terraform-provider-foreman/foreman/utils"
	"net/http"
)

const (
	ContentViewEndpointPrefix = "/katello/api/content_views"
	ContentViewById           = ContentViewEndpointPrefix + "/%d"       // :id
	ContentViewPublish        = "/katello/api/content_views/%d/publish" // :id
)

// A ContentView contains repositories, filters etc. to manage specific views on the Katello contents.
type ContentView struct {
	ForemanObject

	ContentHostCount    int           `json:"content_host_count"`
	Composite           bool          `json:"composite"`
	ComponentIds        []int         `json:"component_ids"`
	Default             bool          `json:"default"`
	VersionCount        int           `json:"version_count"`
	LatestVersion       string        `json:"latest_version"`
	LatestVersionId     int           `json:"latest_version_id"`
	AutoPublish         bool          `json:"auto_publish"`
	SolveDependencies   bool          `json:"solve_dependencies"`
	ImportOnly          bool          `json:"import_only"`
	GeneratedFor        string        `json:"generated_for"`
	RelatedCvCount      int           `json:"related_cv_count"`
	RelatedCompositeCvs []interface{} `json:"related_composite_cvs"`
	NeedsPublish        bool          `json:"needs_publish"`
	Filtered            bool          `json:"filtered"`

	Label       string `json:"label"`
	Description string `json:"description"`

	OrganizationId int `json:"organization_id"`
	Organization   struct {
		Name  string `json:"name"`
		Label string `json:"label"`
		Id    int    `json:"id"`
	} `json:"organization"`

	LastTask struct {
		Id            string `json:"id"`
		StartedAt     string `json:"started_at"`
		Result        string `json:"result"`
		LastSyncWords string `json:"last_sync_words"`
	} `json:"last_task"`

	LatestVersionEnvironments []struct {
		Id    int    `json:"id"`
		Name  string `json:"name"`
		Label string `json:"label"`
	} `json:"latest_version_environments"`

	RepositoryIds []int `json:"repository_ids"`
	Repositories  []struct {
		Id          int    `json:"id"`
		Name        string `json:"name"`
		Label       string `json:"label"`
		ContentType string `json:"content_type"`
	} `json:"repositories"`

	Versions []struct {
		Id             int    `json:"id"`
		Version        string `json:"version"`
		Published      string `json:"published"`
		EnvironmentIds []int  `json:"environment_ids"`
		FiltersApplied bool   `json:"filters_applied"`
	} `json:"versions"`

	Components            []interface{} `json:"components"`
	ContentViewComponents []interface{} `json:"content_view_components"`
	ActivationKeys        []interface{} `json:"activation_keys"`
	Hosts                 []interface{} `json:"hosts"`
	NextVersion           string        `json:"next_version"`
	LastPublished         string        `json:"last_published"`

	Environments []struct {
		Id             int           `json:"id"`
		Label          string        `json:"label"`
		Name           string        `json:"name"`
		ActivationKeys []interface{} `json:"activation_keys"`
		Hosts          []interface{} `json:"hosts"`
		Permissions    struct {
			Readable bool `json:"readable"`
		} `json:"permissions"`
	} `json:"environments"`

	DuplicateRepositoriesToPublish []interface{} `json:"duplicate_repositories_to_publish"`
	Errors                         interface{}   `json:"errors"`

	// Filters are not part of this struct in upstream, but we couple the objects in the provider
	Filters []ContentViewFilter
}

func (cv *ContentView) MarshalJSON() ([]byte, error) {
	jsonMap := map[string]interface{}{
		"id":              cv.Id,
		"name":            cv.Name,
		"description":     cv.Description,
		"organization_id": cv.OrganizationId,
		"label":           cv.Label,
		"composite":       cv.Composite,

		"auto_publish":       cv.AutoPublish,       // for CCV
		"solve_dependencies": cv.SolveDependencies, // for CV
		"filtered":           cv.Filtered,
		"repository_ids":     cv.RepositoryIds,
		"component_ids":      cv.ComponentIds,

		"versions":          cv.Versions,
		"latest_version":    cv.LatestVersion,
		"latest_version_id": cv.LatestVersionId,
	}

	return json.Marshal(jsonMap)
}

func (c *Client) QueryContentView(ctx context.Context, d *ContentView) (QueryResponse, error) {
	utils.TraceFunctionCall()

	queryResponse := QueryResponse{}

	endpoint := ContentViewEndpointPrefix
	req, err := c.NewRequestWithContext(ctx, http.MethodGet, endpoint, nil)
	if err != nil {
		return queryResponse, err
	}

	// dynamically build the query based on the attributes
	reqQuery := req.URL.Query()
	name := `"` + d.Name + `"`
	reqQuery.Set("search", "name="+name)

	req.URL.RawQuery = reqQuery.Encode()
	err = c.SendAndParse(req, &queryResponse)
	if err != nil {
		return queryResponse, err
	}

	utils.Debugf("queryResponse: %+v", queryResponse)

	var results []ContentView
	resultsBytes, err := json.Marshal(queryResponse.Results)
	if err != nil {
		return queryResponse, err
	}
	err = json.Unmarshal(resultsBytes, &results)
	if err != nil {
		return queryResponse, err
	}

	iArr := make([]interface{}, len(results))
	for idx, val := range results {
		iArr[idx] = val
	}
	queryResponse.Results = iArr

	return queryResponse, nil
}

func (c *Client) CreateKatelloContentView(ctx context.Context, cv *ContentView) (*ContentView, error) {
	utils.TraceFunctionCall()

	endpoint := ContentViewEndpointPrefix

	jsonBytes, err := c.WrapJSONWithTaxonomy(nil, cv)
	if err != nil {
		return nil, err
	}

	req, err := c.NewRequestWithContext(ctx, http.MethodPost, endpoint, bytes.NewBuffer(jsonBytes))
	if err != nil {
		return nil, err
	}

	var createdCv ContentView
	err = c.SendAndParse(req, &createdCv)
	if err != nil {
		return nil, err
	}

	// Create Filters if given
	if cv.Filters != nil {
		cvfs, err := c.CreateKatelloContentViewFilters(ctx, createdCv.Id, &cv.Filters)
		if err != nil {
			return nil, err
		}
		createdCv.Filters = *cvfs
	}

	utils.Debugf("createdCv: %+v", createdCv)

	// Publish an initial version
	publishedCv, err := publishNewContentView(c, ctx, createdCv)
	if err != nil {
		return nil, err
	}

	return publishedCv, nil
}

func publishNewContentView(c *Client, ctx context.Context, createdCv ContentView) (*ContentView, error) {
	publishEndpoint := fmt.Sprintf(ContentViewPublish, createdCv.Id)
	req, err := c.NewRequestWithContext(ctx, http.MethodPost, publishEndpoint, nil)
	if err != nil {
		return nil, err
	}

	var publishedCv ContentView
	err = c.SendAndParse(req, &publishedCv)
	if err != nil {
		return nil, err
	}

	utils.Debugf("publishdCv: %+v", publishedCv)
	return &publishedCv, nil
}

func (c *Client) ReadKatelloContentView(ctx context.Context, d *ContentView) (*ContentView, error) {
	utils.TraceFunctionCall()

	reqEndpoint := fmt.Sprintf(ContentViewById, d.Id)
	var cv ContentView

	req, err := c.NewRequestWithContext(ctx, http.MethodGet, reqEndpoint, nil)
	if err != nil {
		return nil, err
	}

	err = c.SendAndParse(req, &cv)
	if err != nil {
		return nil, err
	}

	cvfs, err := c.ReadKatelloContentViewFilters(ctx, cv.Id)
	if err != nil {
		return nil, err
	}
	cv.Filters = *cvfs

	utils.Debugf("read content_view: %+v", cv)

	return &cv, nil
}

<<<<<<< HEAD
func (c *Client) ReadContentViewFilters(ctx context.Context, cvId int) (*[]ContentViewFilter, error) {
	utils.TraceFunctionCall()

	reqEndpoint := fmt.Sprintf(ContentViewFilters, cvId)
	var cvfs []ContentViewFilter
	var queryResponse QueryResponse

	req, err := c.NewRequestWithContext(ctx, http.MethodGet, reqEndpoint, nil)
	if err != nil {
		return nil, err
	}

	err = c.SendAndParse(req, &queryResponse)
	if err != nil {
		return nil, err
	}

	for _, item := range queryResponse.Results {
		cvf, ok := item.(ContentViewFilter)
		if !ok {
			return nil, errors.New("failed to cast content view filter from results[]")
		}
		cvfs = append(cvfs, cvf)
	}

	utils.Debugf("read content_view filter: %+v", cvfs)

	return &cvfs, nil
}

=======
>>>>>>> 2d473910
func (c *Client) UpdateKatelloContentView(ctx context.Context, cv *ContentView) (*ContentView, error) {
	utils.TraceFunctionCall()

	endpoint := fmt.Sprintf(ContentViewById, cv.Id)

	jsonBytes, err := c.WrapJSONWithTaxonomy(nil, cv)
	if err != nil {
		return nil, err
	}

	utils.Debugf("jsonBytes: %s", jsonBytes)

	req, err := c.NewRequestWithContext(ctx, http.MethodPut, endpoint, bytes.NewBuffer(jsonBytes))
	if err != nil {
		return nil, err
	}

	var updatedCv ContentView
	err = c.SendAndParse(req, &updatedCv)
	if err != nil {
		return nil, err
	}

	cvfs, err := c.UpdateKatelloContentViewFilters(ctx, updatedCv.Id, &cv.Filters)
	if err != nil {
		return nil, err
	}
	updatedCv.Filters = *cvfs

	utils.Debugf("updatedCv: %+v", updatedCv)

	return &updatedCv, nil
}

// DeleteKatelloContentView also deletes all Filters and Rules
func (c *Client) DeleteKatelloContentView(ctx context.Context, id int) error {
	utils.TraceFunctionCall()

	// Using the PUT /remove endpoint also deletes associated filters, filter rules and
	// resolves any associated environments. This allows using only one call to Katello.
	// Otherwise, we would need to fetch all environments for this (composite) content view
	// and delete them first, then finally DELETEing the (C)CV.
	endpoint := fmt.Sprintf(ContentViewById+"/remove", id)

	type contentViewDestroyBody struct {
		DestroyContentView bool `json:"destroy_content_view"`
	}

	body := contentViewDestroyBody{DestroyContentView: true}
	bodyJson, err := json.Marshal(body)
	if err != nil {
		return err
	}

	req, err := c.NewRequestWithContext(ctx, http.MethodPut, endpoint, bytes.NewBuffer(bodyJson))
	if err != nil {
		return err
	}

	return c.SendAndParse(req, nil)
}<|MERGE_RESOLUTION|>--- conflicted
+++ resolved
@@ -251,7 +251,6 @@
 	return &cv, nil
 }
 
-<<<<<<< HEAD
 func (c *Client) ReadContentViewFilters(ctx context.Context, cvId int) (*[]ContentViewFilter, error) {
 	utils.TraceFunctionCall()
 
@@ -282,8 +281,6 @@
 	return &cvfs, nil
 }
 
-=======
->>>>>>> 2d473910
 func (c *Client) UpdateKatelloContentView(ctx context.Context, cv *ContentView) (*ContentView, error) {
 	utils.TraceFunctionCall()
 
